/**
 * Copyright 2018 Google Inc. All Rights Reserved.
 *
 * Licensed under the Apache License, Version 2.0 (the "License");
 * you may not use this file except in compliance with the License.
 * You may obtain a copy of the License at
 *
 *    http://www.apache.org/licenses/LICENSE-2.0
 *
 * Unless required by applicable law or agreed to in writing, software
 * distributed under the License is distributed on an "AS IS" BASIS,
 * WITHOUT WARRANTIES OR CONDITIONS OF ANY KIND, either express or implied.
 * See the License for the specific language governing permissions and
 * limitations under the License.
 */

import ava, { RegisterContextual } from 'ava'
import { AppHandler } from '../../../assistant'
import {
  dialogflow,
  DialogflowApp,
  DialogflowMiddleware,
  DialogflowIntentHandler,
} from '../dialogflow'
import { Contexts, Parameters } from '../context'
import { DialogflowConversation } from '../conv'
import * as Api from '../api/v2'
import * as ActionsApi from '../../actionssdk/api/v2'
import { clone } from '../../../common'
import { Argument } from '../../actionssdk'
import { OAuth2Client } from 'google-auth-library'
import { SimpleResponse } from '../../actionssdk'

interface AvaContext {
  app: AppHandler & DialogflowApp<{}, {}, Contexts, DialogflowConversation>
}

const test = ava as RegisterContextual<AvaContext>

test.beforeEach(t => {
  t.context.app = dialogflow()
})

test('app is a function', t => {
  t.is(typeof t.context.app, 'function')
})

test('app.debug is false when not passed options', t => {
  t.false(t.context.app.debug)
})

test('app.debug is true when passed true', t => {
  const app = dialogflow({ debug: true })
  t.true(app.debug)
})

test('app without any handlers throws error', async t => {
  await t.throws(t.context.app.handler({
    originalDetectIntentRequest: {
      payload: {
        isInSandbox: true,
      } as ActionsApi.GoogleActionsV2AppRequest,
    },
  } as Api.GoogleCloudDialogflowV2WebhookRequest, {}))
})

test('app sets handler using app.intent', t => {
  const intent = 'abc123'
  const handler = () => {}
  t.context.app.intent(intent, handler)
  t.is(t.context.app._handlers.intents[intent], handler)
})

test('app sets handlerr using app.action', t => {
  const action = 'abc123'
    const handler = () => {}
    t.context.app.action(action, handler)
    t.is(t.context.app._handlers.actions[action], handler)
})

test('app gets simple response string when using app.intent', async t => {
  const intent = 'abc123'
  const response = 'abcdefg1234567'
  const session = 'abcdefghijk'
  t.context.app.intent(intent, conv => conv.ask(response))
  const res = await t.context.app.handler({
    session,
    queryResult: {
      intent: {
        displayName: intent,
      },
    },
    originalDetectIntentRequest: {
      payload: {
        isInSandbox: true,
      } as ActionsApi.GoogleActionsV2AppRequest,
    },
  } as Api.GoogleCloudDialogflowV2WebhookRequest, {})
  t.is(res.status, 200)
  t.deepEqual(clone(res.body), {
    payload: {
      google: {
        expectUserResponse: true,
        richResponse: {
          items: [
            {
              simpleResponse: {
                textToSpeech: response,
              },
            },
          ],
        },
        userStorage: '{"data":{}}',
      },
    },
    outputContexts: [
      {
        name: `${session}/contexts/_actions_on_google`,
        lifespanCount: 99,
        parameters: {
          data: '{}',
        },
      },
    ],
  })
})

<<<<<<< HEAD
test('app gets simple response string when using app.action', async t => {
  const action = 'abc123'
  const response = 'abcdefg1234567'
  const session = 'abcdefghijk'
  t.context.app.action(action, conv => conv.ask(response))
  const res = await t.context.app.handler({
    session,
    queryResult: {
      action: action,
    },
    originalDetectIntentRequest: {
      payload: {
        isInSnadbox: true,
=======
test('app gets simple response string with reprompts when using app.intent', async t => {
  const intent = 'abc123'
  const response = 'abcdefg1234567'
  const reprompt1 = 'reprompt1234567'
  const reprompt2 = 'reprompt7654321'
  const session = 'abcdefghijk'
  t.context.app.intent(intent, conv => {
    conv.ask(response)
    conv.noInputs = [reprompt1, new SimpleResponse(reprompt2)]
  })
  const res = await t.context.app.handler({
    session,
    queryResult: {
      intent: {
        displayName: intent,
      },
    },
    originalDetectIntentRequest: {
      payload: {
        isInSandbox: true,
>>>>>>> be7fb67a
      } as ActionsApi.GoogleActionsV2AppRequest,
    },
  } as Api.GoogleCloudDialogflowV2WebhookRequest, {})
  t.is(res.status, 200)
  t.deepEqual(clone(res.body), {
    payload: {
      google: {
        expectUserResponse: true,
        richResponse: {
          items: [
            {
              simpleResponse: {
                textToSpeech: response,
              },
            },
          ],
        },
<<<<<<< HEAD
=======
        noInputPrompts: [
          {
            textToSpeech: reprompt1,
          },
          {
            textToSpeech: reprompt2,
          },
        ],
>>>>>>> be7fb67a
        userStorage: '{"data":{}}',
      },
    },
    outputContexts: [
      {
        name: `${session}/contexts/_actions_on_google`,
        lifespanCount: 99,
        parameters: {
          data: '{}',
        },
      },
    ],
  })
})

test('app throws error when intent handler throws error', async t => {
  const intent = 'abc123'
  const error = 'abcdefg1234567'
  const session = 'abcdefghijk'
  t.context.app.intent(intent, conv => {
    throw new Error(error)
  })
  const res: Error = await t.throws(t.context.app.handler({
    session,
    queryResult: {
      intent: {
        displayName: intent,
      },
    },
    originalDetectIntentRequest: {
      payload: {
        isInSandbox: true,
      } as ActionsApi.GoogleActionsV2AppRequest,
    },
  } as Api.GoogleCloudDialogflowV2WebhookRequest, {}))
  t.is(res.message, error)
})

test('app throws error when action handler throws error', async t => {
  const action = 'abc123'
  const error = 'abcdefg1234567'
  const session = 'abcdefghijk'
  t.context.app.action(action, conv => {
    throw new Error(error)
  })
  const res: Error = await t.throws(t.context.app.handler({
    session,
    queryResult: {
      action: action,
    },
    originalDetectIntentRequest: {
      payload: {
        isInSandbox: true,
      } as ActionsApi.GoogleActionsV2AppRequest,
    },
  } as Api.GoogleCloudDialogflowV2WebhookRequest, {}))
  t.is(res.message, error)
})

test('app sets catcher using app.catch', t => {
  const catcher = () => {}
  t.context.app.catch(catcher)
  t.is(t.context.app._handlers.catcher, catcher)
})

test('app uses catcher when intent handler throws error', async t => {
  const intent = 'abc123'
  const response = 'abcdefg1234567'
  const session = 'abcdefghijk'
  const error = 'abcdefg1234567abc'
  t.context.app.intent(intent, conv => {
    throw new Error(error)
  })
  t.context.app.catch((conv, e) => {
    t.is(e.message, error)
    conv.ask(response)
  })
  const res = await t.context.app.handler({
    session,
    queryResult: {
      intent: {
        displayName: intent,
      },
    },
    originalDetectIntentRequest: {
      payload: {
        isInSandbox: true,
      } as ActionsApi.GoogleActionsV2AppRequest,
    },
  } as Api.GoogleCloudDialogflowV2WebhookRequest, {})
  t.is(res.status, 200)
  t.deepEqual(clone(res.body), {
    payload: {
      google: {
        expectUserResponse: true,
        richResponse: {
          items: [
            {
              simpleResponse: {
                textToSpeech: response,
              },
            },
          ],
        },
        userStorage: '{"data":{}}',
      },
    },
    outputContexts: [
      {
        name: `${session}/contexts/_actions_on_google`,
        lifespanCount: 99,
        parameters: {
          data: '{}',
        },
      },
    ],
  })
})

test('app uses catcher when action handler throws error', async t => {
  const action = 'abc123'
  const response = 'abcdefg1234567'
  const session = 'abcdefghijk'
  const error = 'abcdefg1234567abc'
  t.context.app.action(action, conv => {
    throw new Error(error)
  })
  t.context.app.catch((conv, e) => {
    t.is(e.message, error)
    conv.ask(response)
  })
  const res = await t.context.app.handler({
    session,
    queryResult: {
      action: action,
    },
    originalDetectIntentRequest: {
      payload: {
        isInSandbox: true,
      } as ActionsApi.GoogleActionsV2AppRequest,
    },
  } as Api.GoogleCloudDialogflowV2WebhookRequest, {})
  t.is(res.status, 200)
  t.deepEqual(clone(res.body), {
    payload: {
      google: {
        expectUserResponse: true,
        richResponse: {
          items: [
            {
              simpleResponse: {
                textToSpeech: response,
              },
            },
          ],
        },
        userStorage: '{"data":{}}',
      },
    },
    outputContexts: [
      {
        name: `${session}/contexts/_actions_on_google`,
        lifespanCount: 99,
        parameters: {
          data: '{}',
        },
      },
    ],
  })
})

test('app sets fallback using app.fallback', t => {
  const fallback = () => {}
  t.context.app.fallback(fallback)
  t.is(t.context.app._handlers.fallback, fallback)
})

test('app uses fallback when no intent and action handler', async t => {
  const response = 'abcdefg1234567'
  const session = 'abcdefghijk'
  t.context.app.fallback(conv => {
    conv.ask(response)
  })
  const res = await t.context.app.handler({
    session,
    queryResult: {},
    originalDetectIntentRequest: {
      payload: {
        isInSandbox: true,
      } as ActionsApi.GoogleActionsV2AppRequest,
    },
  } as Api.GoogleCloudDialogflowV2WebhookRequest, {})
  t.is(res.status, 200)
  t.deepEqual(clone(res.body), {
    payload: {
      google: {
        expectUserResponse: true,
        richResponse: {
          items: [
            {
              simpleResponse: {
                textToSpeech: response,
              },
            },
          ],
        },
        userStorage: '{"data":{}}',
      },
    },
    outputContexts: [
      {
        name: `${session}/contexts/_actions_on_google`,
        lifespanCount: 99,
        parameters: {
          data: '{}',
        },
      },
    ],
  })
})

test('app adds middleware using app.middleware', t => {
  const middleware = () => {}
  t.context.app.middleware(middleware)
  t.deepEqual(t.context.app._middlewares, [middleware])
})

test('app uses middleware using Object.assign', async t => {
  const response = 'abcdefg1234567'
  interface TestMiddleware {
    test(): void
  }
  const middleware: DialogflowMiddleware<
    TestMiddleware & DialogflowConversation<{}, {}, Contexts>
  > = conv => Object.assign(conv, {
    test() {
      conv.ask(response)
    },
  })
  const app = dialogflow<TestMiddleware & DialogflowConversation<{}, {}, Contexts>>()
  app._middlewares.push(middleware)
  const session = 'abcdefghijk'
  app.fallback(conv => {
    conv.test()
  })
  const res = await app.handler({
    session,
    queryResult: {},
    originalDetectIntentRequest: {
      payload: {
        isInSandbox: true,
      } as ActionsApi.GoogleActionsV2AppRequest,
    },
  } as Api.GoogleCloudDialogflowV2WebhookRequest, {})
  t.is(res.status, 200)
  t.deepEqual(clone(res.body), {
    payload: {
      google: {
        expectUserResponse: true,
        richResponse: {
          items: [
            {
              simpleResponse: {
                textToSpeech: response,
              },
            },
          ],
        },
        userStorage: '{"data":{}}',
      },
    },
    outputContexts: [
      {
        name: `${session}/contexts/_actions_on_google`,
        lifespanCount: 99,
        parameters: {
          data: '{}',
        },
      },
    ],
  })
})

test('app uses async middleware using Object.assign', async t => {
  const response = 'abcdefg1234567'
  interface TestMiddleware {
    test(): void
  }
  const middleware: DialogflowMiddleware<
    TestMiddleware & DialogflowConversation<{}, {}, Contexts>
  > = async conv => Object.assign(conv, {
    test() {
      conv.ask(response)
    },
  })
  const app = dialogflow<TestMiddleware & DialogflowConversation<{}, {}, Contexts>>()
  app._middlewares.push(middleware)
  const session = 'abcdefghijk'
  app.fallback(conv => {
    conv.test()
  })
  const res = await app.handler({ session } as Api.GoogleCloudDialogflowV2WebhookRequest, {})
  t.is(res.status, 200)
  t.deepEqual(clone(res.body), {
    payload: {
      google: {
        expectUserResponse: true,
        richResponse: {
          items: [
            {
              simpleResponse: {
                textToSpeech: response,
              },
            },
          ],
        },
        userStorage: '{"data":{}}',
      },
    },
    outputContexts: [
      {
        name: `${session}/contexts/_actions_on_google`,
        lifespanCount: 99,
        parameters: {
          data: '{}',
        },
      },
    ],
  })
})

test('app uses async middleware returning void', async t => {
  const response = 'abcdefg1234567'
  interface TestMiddleware {
    test(): void
  }
  const middleware: DialogflowMiddleware<
    TestMiddleware & DialogflowConversation<{}, {}, Contexts>
  > = async conv => {
    (conv as TestMiddleware & DialogflowConversation<{}, {}, Contexts>)
      .test = () => conv.ask(response)
  }
  const app = dialogflow<TestMiddleware & DialogflowConversation<{}, {}, Contexts>>()
  app._middlewares.push(middleware)
  const session = 'abcdefghijk'
  app.fallback(conv => {
    conv.test()
  })
  const res = await app.handler({ session } as Api.GoogleCloudDialogflowV2WebhookRequest, {})
  t.is(res.status, 200)
  t.deepEqual(clone(res.body), {
    payload: {
      google: {
        expectUserResponse: true,
        richResponse: {
          items: [
            {
              simpleResponse: {
                textToSpeech: response,
              },
            },
          ],
        },
        userStorage: '{"data":{}}',
      },
    },
    outputContexts: [
      {
        name: `${session}/contexts/_actions_on_google`,
        lifespanCount: 99,
        parameters: {
          data: '{}',
        },
      },
    ],
  })
})

test('app uses async middleware returning promise', async t => {
  const response = 'abcdefg1234567'
  interface TestMiddleware {
    test(): void
  }
  const middleware: DialogflowMiddleware<
    TestMiddleware & DialogflowConversation<{}, {}, Contexts>
  > = conv => Promise.resolve(Object.assign(conv, {
    test() {
      conv.ask(response)
    },
  }))
  const app = dialogflow<TestMiddleware & DialogflowConversation<{}, {}, Contexts>>()
  app._middlewares.push(middleware)
  const session = 'abcdefghijk'
  app.fallback(conv => {
    conv.test()
  })
  const res = await app.handler({ session } as Api.GoogleCloudDialogflowV2WebhookRequest, {})
  t.is(res.status, 200)
  t.deepEqual(clone(res.body), {
    payload: {
      google: {
        expectUserResponse: true,
        richResponse: {
          items: [
            {
              simpleResponse: {
                textToSpeech: response,
              },
            },
          ],
        },
        userStorage: '{"data":{}}',
      },
    },
    outputContexts: [
      {
        name: `${session}/contexts/_actions_on_google`,
        lifespanCount: 99,
        parameters: {
          data: '{}',
        },
      },
    ],
  })
})

test('app gives middleware framework metadata', async t => {
  const metadata = {
    custom: {
      request: 'test',
    },
  }
  const response = 'abcdefg1234567'
  let called = false
  const middleware: DialogflowMiddleware<DialogflowConversation<{}, {}, Contexts>
  > = (conv, framework) => {
    called = true
    t.is(framework, metadata)
  }
  const app = dialogflow<DialogflowConversation<{}, {}, Contexts>>()
  app._middlewares.push(middleware)
  const session = 'abcdefghijk'
  app.fallback(conv => {
    conv.ask(response)
  })
  const res = await app.handler({
    session,
    queryResult: {},
    originalDetectIntentRequest: {
      payload: {
        isInSandbox: true,
      } as ActionsApi.GoogleActionsV2AppRequest,
    },
  } as Api.GoogleCloudDialogflowV2WebhookRequest, {}, metadata)
  t.true(called)
  t.is(res.status, 200)
  t.deepEqual(clone(res.body), {
    payload: {
      google: {
        expectUserResponse: true,
        richResponse: {
          items: [
            {
              simpleResponse: {
                textToSpeech: response,
              },
            },
          ],
        },
        userStorage: '{"data":{}}',
      },
    },
    outputContexts: [
      {
        name: `${session}/contexts/_actions_on_google`,
        lifespanCount: 99,
        parameters: {
          data: '{}',
        },
      },
    ],
  })
})

test('app works when validation is valid headers', async t => {
  const response = 'abcdefg1234567'
  const session = 'abcdefghijk'
  const verification = {
    key: 'value',
  }
  const app = dialogflow({
    verification,
  })
  app.fallback(conv => {
    conv.ask(response)
  })
  const res = await app.handler({
    session,
    queryResult: {},
    originalDetectIntentRequest: {
      payload: {
        isInSandbox: true,
      } as ActionsApi.GoogleActionsV2AppRequest,
    },
  } as Api.GoogleCloudDialogflowV2WebhookRequest, verification)
  t.is(res.status, 200)
  t.deepEqual(clone(res.body), {
    payload: {
      google: {
        expectUserResponse: true,
        richResponse: {
          items: [
            {
              simpleResponse: {
                textToSpeech: response,
              },
            },
          ],
        },
        userStorage: '{"data":{}}',
      },
    },
    outputContexts: [
      {
        name: `${session}/contexts/_actions_on_google`,
        lifespanCount: 99,
        parameters: {
          data: '{}',
        },
      },
    ],
  })
})

test('app throws error when verification headers is not provided', async t => {
  const response = 'abcdefg1234567'
  const session = 'abcdefghijk'
  const verification = {
    key: 'value',
  }
  const app = dialogflow({
    verification,
  })
  app.fallback(conv => {
    conv.ask(response)
  })
  const res = await app.handler({
    session,
    queryResult: {},
    originalDetectIntentRequest: {
      payload: {
        isInSandbox: true,
      } as ActionsApi.GoogleActionsV2AppRequest,
    },
  } as Api.GoogleCloudDialogflowV2WebhookRequest, {})
  t.is(res.body.error, 'A verification header key was not found')
})

test('app.intent using array sets intent handlers for each', t => {
  const intents = ['intent1', 'intent2']
  const handler: DialogflowIntentHandler<
    {},
    {},
    Contexts,
    DialogflowConversation,
    Parameters,
    Argument
  > = conv => {
  }
  t.context.app.intent(intents, handler)
  t.is(t.context.app._handlers.intents[intents[0]], handler)
  t.is(t.context.app._handlers.intents[intents[1]], handler)
})

test('auth config is set correctly with clientId', t => {
  const id = 'test'
  const app = dialogflow({
    clientId: id,
  })
  t.true(app._client instanceof OAuth2Client)
  t.is(app.auth!.client.id, id)
})

test('auth config is not set with no clientId', t => {
  const app = dialogflow()
  t.is(typeof app._client, 'undefined')
  t.is(typeof app.auth, 'undefined')
})<|MERGE_RESOLUTION|>--- conflicted
+++ resolved
@@ -125,21 +125,6 @@
   })
 })
 
-<<<<<<< HEAD
-test('app gets simple response string when using app.action', async t => {
-  const action = 'abc123'
-  const response = 'abcdefg1234567'
-  const session = 'abcdefghijk'
-  t.context.app.action(action, conv => conv.ask(response))
-  const res = await t.context.app.handler({
-    session,
-    queryResult: {
-      action: action,
-    },
-    originalDetectIntentRequest: {
-      payload: {
-        isInSnadbox: true,
-=======
 test('app gets simple response string with reprompts when using app.intent', async t => {
   const intent = 'abc123'
   const response = 'abcdefg1234567'
@@ -160,7 +145,6 @@
     originalDetectIntentRequest: {
       payload: {
         isInSandbox: true,
->>>>>>> be7fb67a
       } as ActionsApi.GoogleActionsV2AppRequest,
     },
   } as Api.GoogleCloudDialogflowV2WebhookRequest, {})
@@ -178,8 +162,6 @@
             },
           ],
         },
-<<<<<<< HEAD
-=======
         noInputPrompts: [
           {
             textToSpeech: reprompt1,
@@ -188,7 +170,51 @@
             textToSpeech: reprompt2,
           },
         ],
->>>>>>> be7fb67a
+        userStorage: '{"data":{}}',
+      },
+    },
+    outputContexts: [
+      {
+        name: `${session}/contexts/_actions_on_google`,
+        lifespanCount: 99,
+        parameters: {
+          data: '{}',
+        },
+      },
+    ],
+  })
+})
+
+test('app gets simple response string when using app.action', async t => {
+  const action = 'abc123'
+  const response = 'abcdefg1234567'
+  const session = 'abcdefghijk'
+  t.context.app.action(action, conv => conv.ask(response))
+  const res = await t.context.app.handler({
+    session,
+    queryResult: {
+      action,
+    },
+    originalDetectIntentRequest: {
+      payload: {
+        isInSnadbox: true,
+      } as ActionsApi.GoogleActionsV2AppRequest,
+    },
+  } as Api.GoogleCloudDialogflowV2WebhookRequest, {})
+  t.is(res.status, 200)
+  t.deepEqual(clone(res.body), {
+    payload: {
+      google: {
+        expectUserResponse: true,
+        richResponse: {
+          items: [
+            {
+              simpleResponse: {
+                textToSpeech: response,
+              },
+            },
+          ],
+        },
         userStorage: '{"data":{}}',
       },
     },
@@ -237,7 +263,7 @@
   const res: Error = await t.throws(t.context.app.handler({
     session,
     queryResult: {
-      action: action,
+      action,
     },
     originalDetectIntentRequest: {
       payload: {
@@ -323,7 +349,7 @@
   const res = await t.context.app.handler({
     session,
     queryResult: {
-      action: action,
+      action,
     },
     originalDetectIntentRequest: {
       payload: {
