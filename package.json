--- conflicted
+++ resolved
@@ -3,11 +3,7 @@
   "description": "Actions on Google Client Library for Node.js",
   "main": "dist/index.js",
   "types": "dist/index.d.ts",
-<<<<<<< HEAD
-  "version": "2.9.1-preview.1",
-=======
   "version": "2.12.0",
->>>>>>> 35e0c870
   "license": "Apache-2.0",
   "author": "Google Inc.",
   "engines": {
